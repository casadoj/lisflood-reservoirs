--- conflicted
+++ resolved
@@ -19,11 +19,8 @@
         'cartopy',
         # 'cfgrib',
         'dask',
-<<<<<<< HEAD
         'gwwapi',
-=======
         'lxml',
->>>>>>> 3ed50df1
         'matplotlib',
         'mpi4py',
         'netcdf4',
